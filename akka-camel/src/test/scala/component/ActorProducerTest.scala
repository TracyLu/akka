--- conflicted
+++ resolved
@@ -60,13 +60,8 @@
   }
 
   @Test def shouldSendMessageToActorAndTimeout: Unit = {
-<<<<<<< HEAD
-    val actor = newActor(() => new Tester {
+    val actor = actorOf(new Tester {
       self.timeout = 1
-=======
-    val actor = actorOf(new Tester {
-      timeout = 1
->>>>>>> 9baedab5
     })
     val endpoint = mockEndpoint("actor:uuid:%s" format actor.uuid)
     val exchange = endpoint.createExchange(ExchangePattern.InOut)
