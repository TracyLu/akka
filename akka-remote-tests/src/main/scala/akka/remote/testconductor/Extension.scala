--- conflicted
+++ resolved
@@ -62,16 +62,12 @@
    */
   val address = transport.address
 
-<<<<<<< HEAD
   /**
    * INTERNAL API.
    *
-   * [[akka.remote.testconductor.FailureInjector]]s register themselves here so that
+   * [[akka.remote.testconductor.NetworkFailureInjector]]s register themselves here so that
    * failures can be injected.
    */
-  private[akka] val failureInjectors = new ConcurrentHashMap[Address, FailureInjector]
-=======
-  val failureInjector = system.asInstanceOf[ActorSystemImpl].systemActorOf(Props[FailureInjector], "FailureInjector")
->>>>>>> e0548160
+  private[akka] val failureInjector = system.asInstanceOf[ActorSystemImpl].systemActorOf(Props[FailureInjector], "FailureInjector")
 
 }